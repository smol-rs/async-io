[package]
name = "async-io"
version = "1.1.1"
authors = ["Stjepan Glavina <stjepang@gmail.com>"]
edition = "2018"
description = "Async I/O and timers"
license = "Apache-2.0 OR MIT"
repository = "https://github.com/stjepang/async-io"
homepage = "https://github.com/stjepang/async-io"
documentation = "https://docs.rs/async-io"
keywords = ["mio", "epoll", "kqueue", "iocp", "wepoll"]
categories = ["asynchronous", "network-programming", "os"]
readme = "README.md"

[dependencies]
concurrent-queue = "1.2.2"
fastrand = "1.3.5"
futures-lite = "1.4.0"
log = "0.4.11"
nb-connect = "1.0.0"
once_cell = "1.4.1"
parking = "2.0.0"
polling = "1.0.1"
vec-arena = "1.0.0"
waker-fn = "1.1.0"

[target.'cfg(windows)'.dependencies]
<<<<<<< HEAD
winapi = { version = "0.3.9", features = ["handleapi", "ws2tcpip"] }
=======
wepoll-sys-stjepang = "1.0.8"
>>>>>>> 78410454

[dev-dependencies]
async-channel = "1.4.2"
async-net = "1.3.0"
blocking = "1.0.0"
signal-hook = "0.1.16"
tempfile = "3.1.0"

[target.'cfg(target_os = "linux")'.dev-dependencies]
inotify = { version = "0.8.3", default-features = false }
nix = "0.18.0"
timerfd = "1.1.1"

[target.'cfg(windows)'.dev-dependencies]
uds_windows = "0.1.5"<|MERGE_RESOLUTION|>--- conflicted
+++ resolved
@@ -24,13 +24,6 @@
 vec-arena = "1.0.0"
 waker-fn = "1.1.0"
 
-[target.'cfg(windows)'.dependencies]
-<<<<<<< HEAD
-winapi = { version = "0.3.9", features = ["handleapi", "ws2tcpip"] }
-=======
-wepoll-sys-stjepang = "1.0.8"
->>>>>>> 78410454
-
 [dev-dependencies]
 async-channel = "1.4.2"
 async-net = "1.3.0"
